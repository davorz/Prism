--- conflicted
+++ resolved
@@ -3,16 +3,7 @@
 using System.Collections.Generic;
 using System.Linq;
 using System.Threading.Tasks;
-#if TEST
-using Application = Prism.FormsApplication;
-#endif
 using Xamarin.Forms;
-#if TEST
-using Application = Prism.FormsApplication;
-#else
-using Application = Xamarin.Forms.Application;
-#endif
-
 
 namespace Prism.Navigation
 {
@@ -267,11 +258,7 @@
                 await ProcessNavigation(nextPage, segments, parameters, useModalNavigation, animated);
                 await DoNavigateAction(currentPage, nextSegment, nextPage, parameters, async () =>
                 {
-<<<<<<< HEAD
-                    currentPage.IsPresented = false;
-=======
                     currentPage.IsPresented = isPresented;
->>>>>>> e15a9d23
                     await DoPush(currentPage, nextPage, true, animated);
                 });
                 return;
@@ -437,11 +424,7 @@
             return stackCount - 1;
         }
 
-<<<<<<< HEAD
-        static async Task DoPush(Page currentPage, Page page, bool useModalNavigation, bool animated)
-=======
         async Task DoPush(Page currentPage, Page page, bool? useModalNavigation, bool animated)
->>>>>>> e15a9d23
         {
             if (page == null)
                 return;
@@ -564,11 +547,7 @@
 
         private Page GetCurrentPage()
         {
-<<<<<<< HEAD
-            return _page ?? Application.Current.MainPage;
-=======
             return _page != null ? _page : _applicationProvider.MainPage;
->>>>>>> e15a9d23
         }
 
         public void Dispose()
