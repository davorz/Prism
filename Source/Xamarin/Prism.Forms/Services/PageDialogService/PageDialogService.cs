﻿using Prism.Common;
using System;
using System.Linq;
using System.Threading.Tasks;
<<<<<<< HEAD
#if TEST
using Application = Prism.FormsApplication;
#else
using Application = Xamarin.Forms.Application;
=======
using Xamarin.Forms;
#if TEST
using Application = Prism.FormsApplication;
>>>>>>> e15a9d23
#endif

namespace Prism.Services
{
    /// <summary>
    /// 
    /// </summary>
    public class PageDialogService : IPageDialogService
    {
        IApplicationProvider _applicationProvider;

        public PageDialogService(IApplicationProvider applicationProvider)
        {
            _applicationProvider = applicationProvider;
        }

        /// <summary>
        /// Presents an alert dialog to the application user with an accept and a cancel button.
        /// </summary>
        /// <para>
        /// The <paramref name="message"/> can be empty.
        /// </para>
        /// <param name="title">Title to display.</param>
        /// <param name="message">Message to display.</param>
        /// <param name="acceptButton">Text for the accept button.</param>
        /// <param name="cancelButton">Text for the cancel button.</param>
        /// <returns><c>true</c> if non-destructive button pressed; otherwise <c>false</c>/></returns>
        public virtual async Task<bool> DisplayAlertAsync(string title, string message, string acceptButton, string cancelButton)
        {
            return await _applicationProvider.MainPage.DisplayAlert(title, message, acceptButton, cancelButton);
        }

        /// <summary>
        /// Presents an alert dialog to the application user with a single cancel button.
        /// </summary>
        /// <para>
        /// The <paramref name="message"/> can be empty.
        /// </para>
        /// <param name="title">Title to display.</param>
        /// <param name="message">Message to display.</param>
        /// <param name="cancelButton">Text for the cancel button.</param>
        /// <returns></returns>
        public virtual async Task DisplayAlertAsync(string title, string message, string cancelButton)
        {
            await _applicationProvider.MainPage.DisplayAlert(title, message, cancelButton);
        }

        /// <summary>
        /// Displays a native platform action sheet, allowing the application user to choose from serveral buttons.
        /// </summary>
        /// <param name="title">Title to display in view.</param>
        /// <param name="cancelButton">Text for the cancel button.</param>
        /// <param name="destroyButton">Text for the ok button.</param>
        /// <param name="otherButtons">Text for other buttons.</param>
        /// <returns>Text for the pressed button</returns>
        public virtual async Task<string> DisplayActionSheetAsync(string title, string cancelButton, string destroyButton, params string[] otherButtons)
        {
            return await _applicationProvider.MainPage.DisplayActionSheet(title, cancelButton, destroyButton, otherButtons);
        }

        /// <summary>
        /// Displays a native platform action sheet, allowing the application user to choose from serveral buttons.
        /// </summary>
        /// <para>
        /// The text displayed in the action sheet will be the value for <see cref="IActionSheetButton.Text"/> and when pressed
        /// the <see cref="IActionSheetButton.Command"/> will be executed.
        /// </para>
        /// <param name="title">Text to display in action sheet</param>
        /// <param name="buttons">Buttons displayed in action sheet</param>
        /// <returns></returns>
        public virtual async Task DisplayActionSheetAsync(string title, params IActionSheetButton[] buttons)
        {
            if (buttons == null || buttons.All(b => b == null))
                throw new ArgumentException("At least one button needs to be supplied", nameof(buttons));

            var destroyButton = buttons.FirstOrDefault(button => button != null && button.IsDestroy);
            var cancelButton = buttons.FirstOrDefault(button => button != null && button.IsCancel);
            var otherButtonsText = buttons.Where(button => button != null && !(button.IsDestroy || button.IsCancel)).Select(b => b.Text).ToArray();

            var pressedButton = await DisplayActionSheetAsync(title, cancelButton?.Text, destroyButton?.Text, otherButtonsText);

            foreach (var button in buttons.Where(button => button != null && button.Text.Equals(pressedButton)))
            {
                if (button.Command.CanExecute(button.Text))
                    button.Command.Execute(button.Text);

                return;
            }
        }
    }
}<|MERGE_RESOLUTION|>--- conflicted
+++ resolved
@@ -2,16 +2,9 @@
 using System;
 using System.Linq;
 using System.Threading.Tasks;
-<<<<<<< HEAD
-#if TEST
-using Application = Prism.FormsApplication;
-#else
-using Application = Xamarin.Forms.Application;
-=======
 using Xamarin.Forms;
 #if TEST
 using Application = Prism.FormsApplication;
->>>>>>> e15a9d23
 #endif
 
 namespace Prism.Services
