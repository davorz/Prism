﻿using Prism.Common;
using System;
using System.Linq;
using System.Threading.Tasks;
<<<<<<< HEAD
using Xamarin.Forms;
#if TEST
using Application = Prism.FormsApplication;
#endif
=======
>>>>>>> 2fee7723

namespace Prism.Services
{
    /// <summary>
    /// 
    /// </summary>
    public class PageDialogService : IPageDialogService
    {
        IApplicationProvider _applicationProvider;

        public PageDialogService(IApplicationProvider applicationProvider)
        {
            _applicationProvider = applicationProvider;
        }

        /// <summary>
        /// Presents an alert dialog to the application user with an accept and a cancel button.
        /// </summary>
        /// <para>
        /// The <paramref name="message"/> can be empty.
        /// </para>
        /// <param name="title">Title to display.</param>
        /// <param name="message">Message to display.</param>
        /// <param name="acceptButton">Text for the accept button.</param>
        /// <param name="cancelButton">Text for the cancel button.</param>
        /// <returns><c>true</c> if non-destructive button pressed; otherwise <c>false</c>/></returns>
        public virtual async Task<bool> DisplayAlertAsync(string title, string message, string acceptButton, string cancelButton)
        {
            return await _applicationProvider.MainPage.DisplayAlert(title, message, acceptButton, cancelButton);
        }

        /// <summary>
        /// Presents an alert dialog to the application user with a single cancel button.
        /// </summary>
        /// <para>
        /// The <paramref name="message"/> can be empty.
        /// </para>
        /// <param name="title">Title to display.</param>
        /// <param name="message">Message to display.</param>
        /// <param name="cancelButton">Text for the cancel button.</param>
        /// <returns></returns>
        public virtual async Task DisplayAlertAsync(string title, string message, string cancelButton)
        {
            await _applicationProvider.MainPage.DisplayAlert(title, message, cancelButton);
        }

        /// <summary>
        /// Displays a native platform action sheet, allowing the application user to choose from serveral buttons.
        /// </summary>
        /// <param name="title">Title to display in view.</param>
        /// <param name="cancelButton">Text for the cancel button.</param>
        /// <param name="destroyButton">Text for the ok button.</param>
        /// <param name="otherButtons">Text for other buttons.</param>
        /// <returns>Text for the pressed button</returns>
        public virtual async Task<string> DisplayActionSheetAsync(string title, string cancelButton, string destroyButton, params string[] otherButtons)
        {
            return await _applicationProvider.MainPage.DisplayActionSheet(title, cancelButton, destroyButton, otherButtons);
        }

        /// <summary>
        /// Displays a native platform action sheet, allowing the application user to choose from serveral buttons.
        /// </summary>
        /// <para>
        /// The text displayed in the action sheet will be the value for <see cref="IActionSheetButton.Text"/> and when pressed
        /// the <see cref="IActionSheetButton.Command"/> will be executed.
        /// </para>
        /// <param name="title">Text to display in action sheet</param>
        /// <param name="buttons">Buttons displayed in action sheet</param>
        /// <returns></returns>
        public virtual async Task DisplayActionSheetAsync(string title, params IActionSheetButton[] buttons)
        {
            if (buttons == null || buttons.All(b => b == null))
                throw new ArgumentException("At least one button needs to be supplied", nameof(buttons));

            var destroyButton = buttons.FirstOrDefault(button => button != null && button.IsDestroy);
            var cancelButton = buttons.FirstOrDefault(button => button != null && button.IsCancel);
            var otherButtonsText = buttons.Where(button => button != null && !(button.IsDestroy || button.IsCancel)).Select(b => b.Text).ToArray();

            var pressedButton = await DisplayActionSheetAsync(title, cancelButton?.Text, destroyButton?.Text, otherButtonsText);

            foreach (var button in buttons.Where(button => button != null && button.Text.Equals(pressedButton)))
            {
                if (button.Command.CanExecute(button.Text))
                    button.Command.Execute(button.Text);

                return;
            }
        }
    }
}<|MERGE_RESOLUTION|>--- conflicted
+++ resolved
@@ -2,13 +2,10 @@
 using System;
 using System.Linq;
 using System.Threading.Tasks;
-<<<<<<< HEAD
 using Xamarin.Forms;
 #if TEST
 using Application = Prism.FormsApplication;
 #endif
-=======
->>>>>>> 2fee7723
 
 namespace Prism.Services
 {
